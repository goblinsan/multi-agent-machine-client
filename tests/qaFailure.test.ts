--- conflicted
+++ resolved
@@ -114,11 +114,7 @@
       error = e as Error;
     }
 
-<<<<<<< HEAD
-    // With new behavior we do not throw; instead we revise the plan
-=======
-    // New behavior: coordinator handles evaluator failure by requesting plan revision; no exception thrown
->>>>>>> 8a171e9e
+  // New behavior: coordinator handles evaluator failure by requesting plan revision; no exception thrown
     expect(error).toBeNull();
     const revisionSent = sent.find(s => s.step === '3.6-plan-revision');
     expect(revisionSent).toBeTruthy();
